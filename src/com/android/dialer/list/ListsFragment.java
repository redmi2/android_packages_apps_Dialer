--- conflicted
+++ resolved
@@ -168,12 +168,7 @@
         mCallLogAdapter = ObjectFactory.newCallLogAdapter(getActivity(), this,
                 new ContactInfoHelper(getActivity(), currentCountryIso), false, false);
 
-<<<<<<< HEAD
-        mMergedAdapter = new PhoneFavoriteMergedAdapter(getActivity(), this, null,
-                mCallLogAdapter, null, null, null);
-=======
         mMergedAdapter = new PhoneFavoriteMergedAdapter(getActivity(), this, mCallLogAdapter);
->>>>>>> eb1df8ed
     }
 
     @Override
