/*
 * Copyright (C) 2013 The Android Open Source Project
 *
 * Licensed under the Apache License, Version 2.0 (the "License");
 * you may not use this file except in compliance with the License.
 * You may obtain a copy of the License at
 *
 *      http://www.apache.org/licenses/LICENSE-2.0
 *
 * Unless required by applicable law or agreed to in writing, software
 * distributed under the License is distributed on an "AS IS" BASIS,
 * WITHOUT WARRANTIES OR CONDITIONS OF ANY KIND, either express or implied.
 * See the License for the specific language governing permissions and
 * limitations under the License.
 */

package com.android.incallui;

import android.app.PendingIntent;
import android.content.Context;
import android.content.Intent;
import android.telecomm.CallCapabilities;
import android.telecomm.Phone;
import android.telecomm.PhoneAccount;
import android.telecomm.VideoCallProfile;

import com.google.common.base.Preconditions;
import com.google.common.collect.Sets;
import com.google.common.collect.Lists;

import java.util.ArrayList;
import java.util.Set;

/**
 * Takes updates from the CallList and notifies the InCallActivity (UI)
 * of the changes.
 * Responsible for starting the activity for a new call and finishing the activity when all calls
 * are disconnected.
 * Creates and manages the in-call state and provides a listener pattern for the presenters
 * that want to listen in on the in-call state changes.
 * TODO: This class has become more of a state machine at this point.  Consider renaming.
 */
public class InCallPresenter implements CallList.Listener, InCallPhoneListener {

    private static InCallPresenter sInCallPresenter;

    private final Set<InCallStateListener> mListeners = Sets.newHashSet();
    private final ArrayList<IncomingCallListener> mIncomingCallListeners = Lists.newArrayList();
    private final Set<InCallDetailsListener> mDetailsListeners = Sets.newHashSet();

    private AudioModeProvider mAudioModeProvider;
    private StatusBarNotifier mStatusBarNotifier;
    private ContactInfoCache mContactInfoCache;
    private Context mContext;
    private CallList mCallList;
    private InCallActivity mInCallActivity;
    private InCallState mInCallState = InCallState.NO_CALLS;
    private ProximitySensor mProximitySensor;
    private boolean mServiceConnected = false;
    private boolean mAccountSelectionCancelled = false;

    private final Phone.Listener mPhoneListener = new Phone.Listener() {
        @Override
        public void onBringToForeground(Phone phone, boolean showDialpad) {
            Log.i(this, "Bringing UI to foreground.");
            bringToForeground(showDialpad);
        }
        @Override
        public void onCallAdded(Phone phone, android.telecomm.Call call) {
            call.addListener(mCallListener);
        }
        @Override
        public void onCallRemoved(Phone phone, android.telecomm.Call call) {
            call.removeListener(mCallListener);
        }
    };

    private final android.telecomm.Call.Listener mCallListener =
            new android.telecomm.Call.Listener() {
        @Override
        public void onPostDialWait(android.telecomm.Call call, String remainingPostDialSequence) {
            onPostDialCharWait(
                    CallList.getInstance().getCallByTelecommCall(call).getId(),
                    remainingPostDialSequence);
        }

        @Override
<<<<<<< HEAD
        public void onDetailsChanged(android.telecomm.Call call,
                android.telecomm.Call.Details details) {
            for (InCallDetailsListener listener : mDetailsListeners) {
                listener.onDetailsChanged(details);
=======
        public void onStartActivity(android.telecomm.Call call, PendingIntent intent) {
            Log.i(this, "onStartActivity, intent: " + intent);
            try {
                intent.send();
            } catch (PendingIntent.CanceledException e) {
                Log.e(this, "onStartActivity, exception", e);
>>>>>>> 62085c67
            }
        }
    };

    /**
     * Is true when the activity has been previously started. Some code needs to know not just if
     * the activity is currently up, but if it had been previously shown in foreground for this
     * in-call session (e.g., StatusBarNotifier). This gets reset when the session ends in the
     * tear-down method.
     */
    private boolean mIsActivityPreviouslyStarted = false;

    private Phone mPhone;

    public static synchronized InCallPresenter getInstance() {
        if (sInCallPresenter == null) {
            sInCallPresenter = new InCallPresenter();
        }
        return sInCallPresenter;
    }

    @Override
    public void setPhone(Phone phone) {
        mPhone = phone;
        mPhone.addListener(mPhoneListener);
    }

    @Override
    public void clearPhone() {
        mPhone.removeListener(mPhoneListener);
        mPhone = null;
    }

    public InCallState getInCallState() {
        return mInCallState;
    }

    public CallList getCallList() {
        return mCallList;
    }

    public void setUp(Context context, CallList callList, AudioModeProvider audioModeProvider) {
        if (mServiceConnected) {
            Log.i(this, "New service connection replacing existing one.");
            // retain the current resources, no need to create new ones.
            Preconditions.checkState(context == mContext);
            Preconditions.checkState(callList == mCallList);
            Preconditions.checkState(audioModeProvider == mAudioModeProvider);
            return;
        }

        Preconditions.checkNotNull(context);
        mContext = context;

        mContactInfoCache = ContactInfoCache.getInstance(context);

        mStatusBarNotifier = new StatusBarNotifier(context, mContactInfoCache);
        addListener(mStatusBarNotifier);

        mAudioModeProvider = audioModeProvider;

        mProximitySensor = new ProximitySensor(context, mAudioModeProvider);
        addListener(mProximitySensor);

        mCallList = callList;

        // This only gets called by the service so this is okay.
        mServiceConnected = true;

        // The final thing we do in this set up is add ourselves as a listener to CallList.  This
        // will kick off an update and the whole process can start.
        mCallList.addListener(this);

        Log.d(this, "Finished InCallPresenter.setUp");
    }

    /**
     * Called when the telephony service has disconnected from us.  This will happen when there are
     * no more active calls. However, we may still want to continue showing the UI for
     * certain cases like showing "Call Ended".
     * What we really want is to wait for the activity and the service to both disconnect before we
     * tear things down. This method sets a serviceConnected boolean and calls a secondary method
     * that performs the aforementioned logic.
     */
    public void tearDown() {
        Log.d(this, "tearDown");
        mServiceConnected = false;
        attemptCleanup();
    }

    private void attemptFinishActivity() {
        final boolean doFinish = (mInCallActivity != null && isActivityStarted());
        Log.i(this, "Hide in call UI: " + doFinish);

        if (doFinish) {
            mInCallActivity.finish();

            if (mAccountSelectionCancelled) {
                // This finish is a result of account selection cancellation
                // do not include activity ending transition
                mInCallActivity.overridePendingTransition(0, 0);
            }
        }
    }

    /**
     * Called when the UI begins or ends. Starts the callstate callbacks if the UI just began.
     * Attempts to tear down everything if the UI just ended. See #tearDown for more insight on
     * the tear-down process.
     */
    public void setActivity(InCallActivity inCallActivity) {
        boolean updateListeners = false;
        boolean doAttemptCleanup = false;

        if (inCallActivity != null) {
            if (mInCallActivity == null) {
                updateListeners = true;
                Log.i(this, "UI Initialized");
            } else if (mInCallActivity != inCallActivity) {
                Log.wtf(this, "Setting a second activity before destroying the first.");
            } else {
                // since setActivity is called onStart(), it can be called multiple times.
                // This is fine and ignorable, but we do not want to update the world every time
                // this happens (like going to/from background) so we do not set updateListeners.
            }

            mInCallActivity = inCallActivity;

            // By the time the UI finally comes up, the call may already be disconnected.
            // If that's the case, we may need to show an error dialog.
            if (mCallList != null && mCallList.getDisconnectedCall() != null) {
                maybeShowErrorDialogOnDisconnect(mCallList.getDisconnectedCall());
            }

            // When the UI comes up, we need to first check the in-call state.
            // If we are showing NO_CALLS, that means that a call probably connected and
            // then immediately disconnected before the UI was able to come up.
            // If we dont have any calls, start tearing down the UI instead.
            // NOTE: This code relies on {@link #mInCallActivity} being set so we run it after
            // it has been set.
            if (mInCallState == InCallState.NO_CALLS) {
                Log.i(this, "UI Intialized, but no calls left.  shut down.");
                attemptFinishActivity();
                return;
            }
        } else {
            Log.i(this, "UI Destroyed)");
            updateListeners = true;
            mInCallActivity = null;

            // We attempt cleanup for the destroy case but only after we recalculate the state
            // to see if we need to come back up or stay shut down. This is why we do the cleanup
            // after the call to onCallListChange() instead of directly here.
            doAttemptCleanup = true;
        }

        // Messages can come from the telephony layer while the activity is coming up
        // and while the activity is going down.  So in both cases we need to recalculate what
        // state we should be in after they complete.
        // Examples: (1) A new incoming call could come in and then get disconnected before
        //               the activity is created.
        //           (2) All calls could disconnect and then get a new incoming call before the
        //               activity is destroyed.
        //
        // b/1122139 - We previously had a check for mServiceConnected here as well, but there are
        // cases where we need to recalculate the current state even if the service in not
        // connected.  In particular the case where startOrFinish() is called while the app is
        // already finish()ing. In that case, we skip updating the state with the knowledge that
        // we will check again once the activity has finished. That means we have to recalculate the
        // state here even if the service is disconnected since we may not have finished a state
        // transition while finish()ing.
        if (updateListeners) {
            onCallListChange(mCallList);
        }

        if (doAttemptCleanup) {
            attemptCleanup();
        }
    }

    /**
     * Called when there is a change to the call list.
     * Sets the In-Call state for the entire in-call app based on the information it gets from
     * CallList. Dispatches the in-call state to all listeners. Can trigger the creation or
     * destruction of the UI based on the states that is calculates.
     */
    @Override
    public void onCallListChange(CallList callList) {
        if (callList == null) {
            return;
        }
        InCallState newState = getPotentialStateFromCallList(callList);
        newState = startOrFinishUi(newState);

        // Set the new state before announcing it to the world
        Log.i(this, "Phone switching state: " + mInCallState + " -> " + newState);
        mInCallState = newState;

        // notify listeners of new state
        for (InCallStateListener listener : mListeners) {
            Log.d(this, "Notify " + listener + " of state " + mInCallState.toString());
            listener.onStateChange(mInCallState, callList);
        }

        if (isActivityStarted()) {
            final boolean hasCall = callList.getActiveOrBackgroundCall() != null ||
                    callList.getOutgoingCall() != null;
            mInCallActivity.dismissKeyguard(hasCall);
        }
    }

    /**
     * Called when there is a new incoming call.
     *
     * @param call
     */
    @Override
    public void onIncomingCall(Call call) {
        InCallState newState = startOrFinishUi(InCallState.INCOMING);

        Log.i(this, "Phone switching state: " + mInCallState + " -> " + newState);
        mInCallState = newState;

        for (IncomingCallListener listener : mIncomingCallListeners) {
            listener.onIncomingCall(mInCallState, call);
        }
    }

    /**
     * Called when a call becomes disconnected. Called everytime an existing call
     * changes from being connected (incoming/outgoing/active) to disconnected.
     */
    @Override
    public void onDisconnect(Call call) {
        hideDialpadForDisconnect();
        maybeShowErrorDialogOnDisconnect(call);

        // We need to do the run the same code as onCallListChange.
        onCallListChange(CallList.getInstance());

        if (isActivityStarted()) {
            mInCallActivity.dismissKeyguard(false);
        }
    }

    /**
     * Given the call list, return the state in which the in-call screen should be.
     */
    public static InCallState getPotentialStateFromCallList(CallList callList) {

        InCallState newState = InCallState.NO_CALLS;

        if (callList == null) {
            return newState;
        }
        if (callList.getIncomingCall() != null) {
            newState = InCallState.INCOMING;
        } else if (callList.getWaitingForAccountCall() != null) {
            newState = InCallState.WAITING_FOR_ACCOUNT;
        } else if (callList.getOutgoingCall() != null) {
            newState = InCallState.OUTGOING;
        } else if (callList.getActiveCall() != null ||
                callList.getBackgroundCall() != null ||
                callList.getDisconnectedCall() != null ||
                callList.getDisconnectingCall() != null) {
            newState = InCallState.INCALL;
        }

        return newState;
    }

    public void addIncomingCallListener(IncomingCallListener listener) {
        Preconditions.checkNotNull(listener);
        mIncomingCallListeners.add(listener);
    }

    public void removeIncomingCallListener(IncomingCallListener listener) {
        Preconditions.checkNotNull(listener);
        mIncomingCallListeners.remove(listener);
    }

    public void addListener(InCallStateListener listener) {
        Preconditions.checkNotNull(listener);
        mListeners.add(listener);
    }

    public void removeListener(InCallStateListener listener) {
        Preconditions.checkNotNull(listener);
        mListeners.remove(listener);
    }

    public void addDetailsListener(InCallDetailsListener listener) {
        Preconditions.checkNotNull(listener);
        mDetailsListeners.add(listener);
    }

    public void removeDetailsListener(InCallDetailsListener listener) {
        Preconditions.checkNotNull(listener);
        mDetailsListeners.remove(listener);
    }

    public ProximitySensor getProximitySensor() {
        return mProximitySensor;
    }

    public void handleAccountSelection(PhoneAccount account) {
        Call call = mCallList.getWaitingForAccountCall();
        if (call != null) {
            String callId = call.getId();
            TelecommAdapter.getInstance().phoneAccountSelected(callId, account);
        }
    }

    public void cancelAccountSelection() {
        mAccountSelectionCancelled = true;
        Call call = mCallList.getWaitingForAccountCall();
        if (call != null) {
            String callId = call.getId();
            TelecommAdapter.getInstance().disconnectCall(callId);
        }
    }

    /**
     * Hangs up any active or outgoing calls.
     */
    public void hangUpOngoingCall(Context context) {
        // By the time we receive this intent, we could be shut down and call list
        // could be null.  Bail in those cases.
        if (mCallList == null) {
            if (mStatusBarNotifier == null) {
                // The In Call UI has crashed but the notification still stayed up. We should not
                // come to this stage.
                StatusBarNotifier.clearInCallNotification(context);
            }
            return;
        }

        Call call = mCallList.getOutgoingCall();
        if (call == null) {
            call = mCallList.getActiveOrBackgroundCall();
        }

        if (call != null) {
            TelecommAdapter.getInstance().disconnectCall(call.getId());
        }
    }

    /**
     * Answers any incoming call.
     */
    public void answerIncomingCall(Context context, int videoState) {
        // By the time we receive this intent, we could be shut down and call list
        // could be null.  Bail in those cases.
        if (mCallList == null) {
            StatusBarNotifier.clearInCallNotification(context);
            return;
        }

        Call call = mCallList.getIncomingCall();
        if (call != null) {
            TelecommAdapter.getInstance().answerCall(call.getId(), videoState);
            showInCall(false, false/* newOutgoingCall */);
        }
    }

    /**
     * Declines any incoming call.
     */
    public void declineIncomingCall(Context context) {
        // By the time we receive this intent, we could be shut down and call list
        // could be null.  Bail in those cases.
        if (mCallList == null) {
            StatusBarNotifier.clearInCallNotification(context);
            return;
        }

        Call call = mCallList.getIncomingCall();
        if (call != null) {
            TelecommAdapter.getInstance().rejectCall(call.getId(), false, null);
        }
    }

    /**
     * Returns true if the incall app is the foreground application.
     */
    public boolean isShowingInCallUi() {
        return (isActivityStarted() && mInCallActivity.isForegroundActivity());
    }

    /**
     * Returns true if the activity has been created and is running.
     * Returns true as long as activity is not destroyed or finishing.  This ensures that we return
     * true even if the activity is paused (not in foreground).
     */
    public boolean isActivityStarted() {
        return (mInCallActivity != null &&
                !mInCallActivity.isDestroyed() &&
                !mInCallActivity.isFinishing());
    }

    public boolean isActivityPreviouslyStarted() {
        return mIsActivityPreviouslyStarted;
    }

    /**
     * Called when the activity goes in/out of the foreground.
     */
    public void onUiShowing(boolean showing) {
        // We need to update the notification bar when we leave the UI because that
        // could trigger it to show again.
        if (mStatusBarNotifier != null) {
            mStatusBarNotifier.updateNotification(mInCallState, mCallList);
        }

        if (mProximitySensor != null) {
            mProximitySensor.onInCallShowing(showing);
        }

        if (showing) {
            mIsActivityPreviouslyStarted = true;
        }
    }

    /**
     * Brings the app into the foreground if possible.
     */
    public void bringToForeground(boolean showDialpad) {
        // Before we bring the incall UI to the foreground, we check to see if:
        // 1. We've already started the activity once for this session
        // 2. If it exists, the activity is not already in the foreground
        // 3. We are in a state where we want to show the incall ui
        if (mIsActivityPreviouslyStarted && !isShowingInCallUi() &&
                mInCallState != InCallState.NO_CALLS) {
            showInCall(showDialpad, false /* newOutgoingCall */);
        }
    }

    public void onPostDialCharWait(String callId, String chars) {
        if (isActivityStarted()) {
            mInCallActivity.showPostCharWaitDialog(callId, chars);
        }
    }

    /**
     * Handles the green CALL key while in-call.
     * @return true if we consumed the event.
     */
    public boolean handleCallKey() {
        Log.v(this, "handleCallKey");

        // The green CALL button means either "Answer", "Unhold", or
        // "Swap calls", or can be a no-op, depending on the current state
        // of the Phone.

        /**
         * INCOMING CALL
         */
        final CallList calls = CallList.getInstance();
        final Call incomingCall = calls.getIncomingCall();
        Log.v(this, "incomingCall: " + incomingCall);

        // (1) Attempt to answer a call
        if (incomingCall != null) {
            TelecommAdapter.getInstance().answerCall(
                    incomingCall.getId(), VideoCallProfile.VIDEO_STATE_AUDIO_ONLY);
            return true;
        }

        /**
         * ACTIVE CALL
         */
        final Call activeCall = calls.getActiveCall();
        if (activeCall != null) {
            // TODO: This logic is repeated from CallButtonPresenter.java. We should
            // consolidate this logic.
            final boolean isGeneric = activeCall.can(CallCapabilities.GENERIC_CONFERENCE);
            final boolean canMerge = activeCall.can(CallCapabilities.MERGE_CALLS);
            final boolean canSwap = activeCall.can(CallCapabilities.SWAP_CALLS);

            Log.v(this, "activeCall: " + activeCall + ", isGeneric: " + isGeneric + ", canMerge: " +
                    canMerge + ", canSwap: " + canSwap);

            // (2) Attempt actions on Generic conference calls
            if (activeCall.isConferenceCall() && isGeneric) {
                if (canMerge) {
                    TelecommAdapter.getInstance().merge(activeCall.getId());
                    return true;
                } else if (canSwap) {
                    TelecommAdapter.getInstance().swap(activeCall.getId());
                    return true;
                }
            }

            // (3) Swap calls
            if (canSwap) {
                TelecommAdapter.getInstance().swap(activeCall.getId());
                return true;
            }
        }

        /**
         * BACKGROUND CALL
         */
        final Call heldCall = calls.getBackgroundCall();
        if (heldCall != null) {
            // We have a hold call so presumeable it will always support HOLD...but
            // there is no harm in double checking.
            final boolean canHold = heldCall.can(CallCapabilities.HOLD);

            Log.v(this, "heldCall: " + heldCall + ", canHold: " + canHold);

            // (4) unhold call
            if (heldCall.getState() == Call.State.ONHOLD && canHold) {
                TelecommAdapter.getInstance().unholdCall(heldCall.getId());
                return true;
            }
        }

        // Always consume hard keys
        return true;
    }

    /**
     * A dialog could have prevented in-call screen from being previously finished.
     * This function checks to see if there should be any UI left and if not attempts
     * to tear down the UI.
     */
    public void onDismissDialog() {
        Log.i(this, "Dialog dismissed");
        if (mInCallState == InCallState.NO_CALLS) {
            attemptFinishActivity();
            attemptCleanup();
        }
    }

    /**
     * For some disconnected causes, we show a dialog.  This calls into the activity to show
     * the dialog if appropriate for the call.
     */
    private void maybeShowErrorDialogOnDisconnect(Call call) {
        // For newly disconnected calls, we may want to show a dialog on specific error conditions
        if (isActivityStarted() && call.getState() == Call.State.DISCONNECTED) {
            mInCallActivity.maybeShowErrorDialogOnDisconnect(call.getDisconnectCause());
        }
    }

    /**
     * Hides the dialpad.  Called when a call is disconnected (Requires hiding dialpad).
     */
    private void hideDialpadForDisconnect() {
        if (isActivityStarted()) {
            mInCallActivity.hideDialpadForDisconnect();
        }
    }

    /**
     * When the state of in-call changes, this is the first method to get called. It determines if
     * the UI needs to be started or finished depending on the new state and does it.
     */
    private InCallState startOrFinishUi(InCallState newState) {
        Log.d(this, "startOrFinishUi: " + mInCallState + " -> " + newState);

        // TODO: Consider a proper state machine implementation

        // If the state isn't changing, we have already done any starting/stopping of
        // activities in a previous pass...so lets cut out early
        if (newState == mInCallState) {
            return newState;
        }

        // A new Incoming call means that the user needs to be notified of the the call (since
        // it wasn't them who initiated it).  We do this through full screen notifications and
        // happens indirectly through {@link StatusBarNotifier}.
        //
        // The process for incoming calls is as follows:
        //
        // 1) CallList          - Announces existence of new INCOMING call
        // 2) InCallPresenter   - Gets announcement and calculates that the new InCallState
        //                      - should be set to INCOMING.
        // 3) InCallPresenter   - This method is called to see if we need to start or finish
        //                        the app given the new state.
        // 4) StatusBarNotifier - Listens to InCallState changes. InCallPresenter calls
        //                        StatusBarNotifier explicitly to issue a FullScreen Notification
        //                        that will either start the InCallActivity or show the user a
        //                        top-level notification dialog if the user is in an immersive app.
        //                        That notification can also start the InCallActivity.
        // 5) InCallActivity    - Main activity starts up and at the end of its onCreate will
        //                        call InCallPresenter::setActivity() to let the presenter
        //                        know that start-up is complete.
        //
        //          [ AND NOW YOU'RE IN THE CALL. voila! ]
        //
        // Our app is started using a fullScreen notification.  We need to do this whenever
        // we get an incoming call.
        final boolean startStartupSequence = (InCallState.INCOMING == newState);

        // A dialog to show on top of the InCallUI to select a PhoneAccount
        final boolean showAccountPicker = (InCallState.WAITING_FOR_ACCOUNT == newState);

        // A new outgoing call indicates that the user just now dialed a number and when that
        // happens we need to display the screen immediately or show an account picker dialog if
        // no default is set.
        //
        // This is different from the incoming call sequence because we do not need to shock the
        // user with a top-level notification.  Just show the call UI normally.
        final boolean showCallUi = (InCallState.OUTGOING == newState || showAccountPicker);

        // TODO: Can we be suddenly in a call without it having been in the outgoing or incoming
        // state?  I havent seen that but if it can happen, the code below should be enabled.
        // showCallUi |= (InCallState.INCALL && !isActivityStarted());

        // The only time that we have an instance of mInCallActivity and it isn't started is
        // when it is being destroyed.  In that case, lets avoid bringing up another instance of
        // the activity.  When it is finally destroyed, we double check if we should bring it back
        // up so we aren't going to lose anything by avoiding a second startup here.
        boolean activityIsFinishing = mInCallActivity != null && !isActivityStarted();
        if (activityIsFinishing) {
            Log.i(this, "Undo the state change: " + newState + " -> " + mInCallState);
            return mInCallState;
        }

        if (showCallUi) {
            Log.i(this, "Start in call UI");
            showInCall(false /* showDialpad */, !showAccountPicker /* newOutgoingCall */);
        } else if (startStartupSequence) {
            Log.i(this, "Start Full Screen in call UI");

            // We're about the bring up the in-call UI for an incoming call. If we still have
            // dialogs up, we need to clear them out before showing incoming screen.
            if (isActivityStarted()) {
                mInCallActivity.dismissPendingDialogs();
            }
            startUi(newState);
        } else if (newState == InCallState.NO_CALLS) {
            // The new state is the no calls state.  Tear everything down.
            attemptFinishActivity();
            attemptCleanup();
        }

        return newState;
    }

    private void startUi(InCallState inCallState) {
        final Call incomingCall = mCallList.getIncomingCall();
        final boolean isCallWaiting = (incomingCall != null &&
                incomingCall.getState() == Call.State.CALL_WAITING);

        // If the screen is off, we need to make sure it gets turned on for incoming calls.
        // This normally works just fine thanks to FLAG_TURN_SCREEN_ON but that only works
        // when the activity is first created. Therefore, to ensure the screen is turned on
        // for the call waiting case, we finish() the current activity and start a new one.
        // There should be no jank from this since the screen is already off and will remain so
        // until our new activity is up.
        if (mProximitySensor.isScreenReallyOff() && isCallWaiting) {
            if (isActivityStarted()) {
                mInCallActivity.finish();
            }
            mInCallActivity = null;
        }

        mStatusBarNotifier.updateNotification(inCallState, mCallList);
    }

    /**
     * Checks to see if both the UI is gone and the service is disconnected. If so, tear it all
     * down.
     */
    private void attemptCleanup() {
        boolean shouldCleanup = (mInCallActivity == null && !mServiceConnected &&
                mInCallState == InCallState.NO_CALLS);
        Log.i(this, "attemptCleanup? " + shouldCleanup);

        if (shouldCleanup) {
            mIsActivityPreviouslyStarted = false;

            // blow away stale contact info so that we get fresh data on
            // the next set of calls
            if (mContactInfoCache != null) {
                mContactInfoCache.clearCache();
            }
            mContactInfoCache = null;

            if (mProximitySensor != null) {
                removeListener(mProximitySensor);
                mProximitySensor.tearDown();
            }
            mProximitySensor = null;

            mAudioModeProvider = null;

            if (mStatusBarNotifier != null) {
                removeListener(mStatusBarNotifier);
            }
            mStatusBarNotifier = null;

            if (mCallList != null) {
                mCallList.removeListener(this);
            }
            mCallList = null;

            mContext = null;
            mInCallActivity = null;

            mListeners.clear();
            mIncomingCallListeners.clear();

            Log.d(this, "Finished InCallPresenter.CleanUp");
        }
    }

    private void showInCall(boolean showDialpad, boolean newOutgoingCall) {
        mContext.startActivity(getInCallIntent(showDialpad, newOutgoingCall));
    }

    public Intent getInCallIntent(boolean showDialpad, boolean newOutgoingCall) {
        final Intent intent = new Intent(Intent.ACTION_MAIN, null);
        intent.setFlags(Intent.FLAG_ACTIVITY_NEW_TASK
                | Intent.FLAG_ACTIVITY_EXCLUDE_FROM_RECENTS
                | Intent.FLAG_ACTIVITY_NO_USER_ACTION);
        intent.setClass(mContext, InCallActivity.class);
        if (showDialpad) {
            intent.putExtra(InCallActivity.SHOW_DIALPAD_EXTRA, true);
        }

        intent.putExtra(InCallActivity.NEW_OUTGOING_CALL, newOutgoingCall);
        return intent;
    }

    /**
     * Private constructor. Must use getInstance() to get this singleton.
     */
    private InCallPresenter() {
    }

    /**
     * All the main states of InCallActivity.
     */
    public enum InCallState {
        // InCall Screen is off and there are no calls
        NO_CALLS,

        // Incoming-call screen is up
        INCOMING,

        // In-call experience is showing
        INCALL,

        // Waiting for user input before placing outgoing call
        WAITING_FOR_ACCOUNT,

        // User is dialing out
        OUTGOING;

        public boolean isIncoming() {
            return (this == INCOMING);
        }

        public boolean isConnectingOrConnected() {
            return (this == INCOMING ||
                    this == OUTGOING ||
                    this == INCALL);
        }
    }

    /**
     * Interface implemented by classes that need to know about the InCall State.
     */
    public interface InCallStateListener {
        // TODO: Enhance state to contain the call objects instead of passing CallList
        public void onStateChange(InCallState state, CallList callList);
    }

    public interface IncomingCallListener {
        public void onIncomingCall(InCallState state, Call call);
    }

    public interface InCallDetailsListener {
        public void onDetailsChanged(android.telecomm.Call.Details details);
    }
}<|MERGE_RESOLUTION|>--- conflicted
+++ resolved
@@ -85,19 +85,20 @@
         }
 
         @Override
-<<<<<<< HEAD
         public void onDetailsChanged(android.telecomm.Call call,
                 android.telecomm.Call.Details details) {
             for (InCallDetailsListener listener : mDetailsListeners) {
                 listener.onDetailsChanged(details);
-=======
+            }
+        }
+
+        @Override
         public void onStartActivity(android.telecomm.Call call, PendingIntent intent) {
             Log.i(this, "onStartActivity, intent: " + intent);
             try {
                 intent.send();
             } catch (PendingIntent.CanceledException e) {
                 Log.e(this, "onStartActivity, exception", e);
->>>>>>> 62085c67
             }
         }
     };
