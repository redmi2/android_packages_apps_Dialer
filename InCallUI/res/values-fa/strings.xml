--- conflicted
+++ resolved
@@ -54,337 +54,6 @@
     <string name="pause_prompt_yes" msgid="3564467212025151797">"بله"</string>
     <string name="pause_prompt_no" msgid="6686238803236884877">"خیر"</string>
     <string name="wild_prompt_str" msgid="5543521676355533577">"جایگزینی نویسه عمومی با"</string>
-<<<<<<< HEAD
-    <string name="no_vm_number" msgid="4164780423805688336">"عدم وجود شماره پست صوتی"</string>
-    <string name="no_vm_number_msg" msgid="1300729501030053828">"شماره پست صوتی در سیم کارت ذخیره نشده است."</string>
-    <string name="add_vm_number_str" msgid="4676479471644687453">"افزودن شماره"</string>
-    <string name="puk_unlocked" msgid="2284912838477558454">"قفل سیم کارت شما باز شده است. قفل گوشی در حال باز شدن است..."</string>
-    <string name="label_ndp" msgid="780479633159517250">"پین بازگشایی قفل شبکه سیم"</string>
-    <string name="sim_ndp_unlock_text" msgid="683628237760543009">"بازگشایی قفل"</string>
-    <string name="sim_ndp_dismiss_text" msgid="1604823375752456947">"رد کردن"</string>
-    <string name="requesting_unlock" msgid="6412629401033249351">"در حال درخواست بازگشایی قفل شبکه..."</string>
-    <string name="unlock_failed" msgid="6490531697031504225">"درخواست قفل گشایی شبکه ناموفق بود."</string>
-    <string name="unlock_success" msgid="6770085622238180152">"قفل گشایی شبکه با موفقیت انجام شد."</string>
-    <string name="labelGSMMore" msgid="5930842194056092106">"تنظیمات تماس GSM"</string>
-    <string name="labelCDMAMore" msgid="1630676740428229339">"تنظیمات تماس CDMA"</string>
-    <string name="apn_settings" msgid="9043423184895642077">"نام‌های نقاط دسترسی"</string>
-    <string name="settings_label" msgid="3876743539816984008">"تنظیمات شبکه"</string>
-    <string name="voicemail" msgid="8693759337917898954">"پست صوتی"</string>
-    <string name="voicemail_abbreviated" msgid="2215592488517217448">"VM:"</string>
-    <string name="networks" msgid="8873030692174541976">"اپراتورهای شبکه"</string>
-    <string name="call_settings" msgid="6112441768261754562">"تنظیمات تماس"</string>
-    <string name="additional_gsm_call_settings" msgid="1391795981938800617">"تنظیمات دیگر"</string>
-    <string name="sum_gsm_call_settings" msgid="4076647190996778012">"سایر تنظیمات تماس فقط GSM"</string>
-    <string name="additional_cdma_call_settings" msgid="8628958775721886909">"سایر تنظیمات تماس CDMA"</string>
-    <string name="sum_cdma_call_settings" msgid="284753265979035549">"سایر تنظیمات تماس فقط CDMA"</string>
-    <string name="labelNwService" msgid="4699970172021870983">"تنظیمات سرویس شبکه"</string>
-    <string name="labelCallerId" msgid="3888899447379069198">"شناسه تماس گیرنده"</string>
-    <string name="sum_loading_settings" msgid="1826692909391168620">"در حال بارگیری تنظیمات..."</string>
-    <string name="sum_hide_caller_id" msgid="1071407020290873782">"شماره پنهان در تماس‌های خروجی"</string>
-    <string name="sum_show_caller_id" msgid="6768534125447290401">"شماره نمایش داده شده در تماس‌های خروجی"</string>
-    <string name="sum_default_caller_id" msgid="1954518825510901365">"از تنظیمات اپراتور پیش‌فرض برای نمایش شماره من در تماس‌های خروجی استفاده شود"</string>
-    <string name="labelCW" msgid="6120513814915920200">"انتظار تماس"</string>
-    <string name="sum_cw_enabled" msgid="8083061901633671397">"در طول یک تماس، تماس‌های ورودی به من اطلاع داده شود"</string>
-    <string name="sum_cw_disabled" msgid="3648693907300104575">"در طول یک تماس، تماس‌های ورودی به من اطلاع داده شود"</string>
-    <string name="call_forwarding_settings" msgid="3378927671091537173">"تنظیمات هدایت تماس"</string>
-    <string name="labelCF" msgid="2574386948026924737">"هدایت تماس"</string>
-    <string name="labelCFU" msgid="8147177368148660600">"همیشه هدایت"</string>
-    <string name="messageCFU" msgid="3560082430662923687">"همیشه از این شماره استفاده شود"</string>
-    <string name="sum_cfu_enabled_indicator" msgid="4014187342724130197">"هدایت همه تماس‌ها"</string>
-    <string name="sum_cfu_enabled" msgid="2450052502198827927">"هدایت همه تماس‌ها به <xliff:g id="PHONENUMBER">{0}</xliff:g>"</string>
-    <string name="sum_cfu_enabled_no_number" msgid="6591985777096823616">"شماره در دسترس نیست"</string>
-    <string name="sum_cfu_disabled" msgid="3698472522160364904">"غیر فعال شد"</string>
-    <string name="labelCFB" msgid="218938523102207587">"هدایت در صورت مشغول بودن"</string>
-    <string name="messageCFB" msgid="3711089705936187129">"شماره هنگام مشغول بودن"</string>
-    <string name="sum_cfb_enabled" msgid="5984198104833116690">"هدایت به <xliff:g id="PHONENUMBER">{0}</xliff:g>"</string>
-    <string name="sum_cfb_disabled" msgid="227440009979537651">"غیر فعال شد"</string>
-    <string name="disable_cfb_forbidden" msgid="3506984333877998061">"اپراتور شمااز غیرفعال کردن هدایت تماس هنگامی که تلفن شما مشغول است، پشتیبانی نمی‌کند."</string>
-    <string name="labelCFNRy" msgid="3646316323834351390">"هدایت هنگام عدم پاسخگویی"</string>
-    <string name="messageCFNRy" msgid="672317899884380374">"شماره هنگام عدم پاسخگویی"</string>
-    <string name="sum_cfnry_enabled" msgid="6955775691317662910">"هدایت به <xliff:g id="PHONENUMBER">{0}</xliff:g>"</string>
-    <string name="sum_cfnry_disabled" msgid="8422350929957344729">"غیر فعال شد"</string>
-    <string name="disable_cfnry_forbidden" msgid="4308233959150658058">"اپراتور شما از غیر فعال کردن هدایت تماس هنگامی که تلفن شما پاسخ نمی‌دهد، پشتیبانی نمی‌کند."</string>
-    <string name="labelCFNRc" msgid="47183615370850000">"هدایت هنگام عدم دسترسی"</string>
-    <string name="messageCFNRc" msgid="6380695421020295119">"شماره در صورت عدم دسترسی"</string>
-    <string name="sum_cfnrc_enabled" msgid="7010898346095497421">"هدایت به <xliff:g id="PHONENUMBER">{0}</xliff:g>"</string>
-    <string name="sum_cfnrc_disabled" msgid="7222141261321276464">"غیر فعال شد"</string>
-    <string name="disable_cfnrc_forbidden" msgid="5646361343094064333">"شرکت مخابراتی شما از غیرفعال کردن هدایت تماس هنگامی که تلفن شما در دسترس نیست پشتیبانی نمی‌کند."</string>
-    <string name="updating_title" msgid="6146755386174019046">"تنظیمات تماس"</string>
-    <string name="error_updating_title" msgid="7970259216988931777">"خطای تنظیمات تماس"</string>
-    <string name="reading_settings" msgid="1920291699287055284">"در حال خواندن تنظیمات..."</string>
-    <string name="updating_settings" msgid="8171225533884883252">"در حال به‌روزرسانی تنظیمات..."</string>
-    <string name="reverting_settings" msgid="4752151682666912828">"در حال بازیابی تنظیمات..."</string>
-    <string name="response_error" msgid="6674110501330139405">"پاسخ پیش‌بینی نشده از شبکه."</string>
-    <string name="exception_error" msgid="7027667130619518211">"خطای شبکه یا سیم کارت."</string>
-    <string name="fdn_check_failure" msgid="18200614306525434">"تنظیم اعداد شماره‌گیری ثابت برنامه‌های تلفن شما غیرفعال است. درنتیجه، برخی از ویژگی‌های مربوط به تماس کار نمی‌کند."</string>
-    <string name="radio_off_error" msgid="2304459933248513376">"قبل از مشاهدهٔ این تنظیمات، رادیو را روشن کنید."</string>
-    <string name="close_dialog" msgid="2365884406356986917">"تأیید"</string>
-    <string name="enable" msgid="1059008390636773574">"فعال کردن"</string>
-    <string name="disable" msgid="7274240979164762320">"غیرفعال کردن"</string>
-    <string name="change_num" msgid="239476305819844391">"به‌روزرسانی"</string>
-  <string-array name="clir_display_values">
-    <item msgid="5560134294467334594">"پیش‌فرض شبکه"</item>
-    <item msgid="7876195870037833661">"پنهان کردن شماره"</item>
-    <item msgid="1108394741608734023">"نمایش شماره"</item>
-  </string-array>
-    <string name="vm_changed" msgid="380744030726254139">"شماره پست صوتی تغییر کرد."</string>
-    <string name="vm_change_failed" msgid="3352934863246208918">"نمی‌توان شماره صندوق صوتی را تغییر داد.\nدر صورتی که این مشکل همچنان ادامه دارد با شرکت مخابراتی خود تماس بگیرید."</string>
-    <string name="fw_change_failed" msgid="5298103228470214665">"نمی‌توان شماره هدایت تماس را تغییر داد.\nدر صورتی که این مشکل همچنان ادامه دارد با شرکت مخابراتی خود تماس بگیرید."</string>
-    <string name="fw_get_in_vm_failed" msgid="8862896836093833973">"نمی‌توان تنظیمات هدایت شماره فعلی را بازیابی و ذخیره کرد.\nبه هر حال به ارائه دهنده جدید تغییر کند؟"</string>
-    <string name="no_change" msgid="3186040086622435212">"تغییری انجام نشده است."</string>
-    <string name="sum_voicemail_choose_provider" msgid="59911196126278922">"انتخاب سرویس پست صوتی"</string>
-    <string name="voicemail_default" msgid="5902099213882352338">"شرکت مخابراتی من"</string>
-    <string name="mobile_networks" msgid="5540397602919106177">"تنظیمات شبکهٔ تلفن همراه"</string>
-    <string name="label_available" msgid="1181658289009300430">"شبکه‌های موجود"</string>
-    <string name="load_networks_progress" msgid="5230707536168902952">"در حال جستجو…"</string>
-    <string name="empty_networks_list" msgid="4249426905018815316">"شبکه‌ای یافت نشد."</string>
-    <string name="search_networks" msgid="1601136049300882441">"جستجوی شبکه‌ها"</string>
-    <string name="network_query_error" msgid="6828516148953325006">"خطا هنگام جستجو برای شبکه‌ها."</string>
-    <string name="register_on_network" msgid="9055203954040805084">"در حال ثبت در <xliff:g id="NETWORK">%s</xliff:g>..."</string>
-    <string name="not_allowed" msgid="5613353860205691579">"سیم کارت شما اجازه اتصال به این شبکه را نمی‌دهد."</string>
-    <string name="connect_later" msgid="2308119155752343975">"اتصال به این شبکه در حال حاضر امکان‌پذیر نیست. بعداً دوباره امتحان کنید."</string>
-    <string name="registration_done" msgid="495135664535876612">"در شبکه ثبت شد."</string>
-    <string name="sum_carrier_select" msgid="3494252551249882718">"انتخاب یک اپراتور شبکه"</string>
-    <string name="sum_search_networks" msgid="2921092249873272715">"جستجوی همه شبکه‌های موجود"</string>
-    <string name="select_automatically" msgid="5628402124471810174">"انتخاب به طور خودکار"</string>
-    <string name="sum_select_automatically" msgid="5614890115123292400">"به صورت خودکار شبکه برگزیده را انتخاب کنید"</string>
-    <string name="register_automatically" msgid="6017849844573519637">"ثبت خودکار..."</string>
-    <string name="preferred_network_mode_title" msgid="8873246565334559308">"حالت شبکه"</string>
-    <string name="preferred_network_mode_summary" msgid="1434820673166126609">"تغییر حالت عملکرد شبکه"</string>
-    <string name="preferred_network_mode_dialogtitle" msgid="8176355237105593793">"حالت شبکه برگزیده"</string>
-    <string name="preferred_network_mode_wcdma_perf_summary" msgid="8521677230113533809">"حالت شبکه برگزیده: WCDMA برگزیده"</string>
-    <string name="preferred_network_mode_gsm_only_summary" msgid="3352445413437453511">"حالت شبکه برگزیده: فقط GSM"</string>
-    <string name="preferred_network_mode_wcdma_only_summary" msgid="2836897236221063413">"حالت شبکه برگزیده: فقط WCDMA"</string>
-    <string name="preferred_network_mode_gsm_wcdma_summary" msgid="3161255745326408587">"حالت شبکه برگزیده: GSM / WCDMA"</string>
-    <string name="preferred_network_mode_cdma_summary" msgid="3175690187294334241">"حالت شبکه ترجیحی: CDMA"</string>
-    <string name="preferred_network_mode_cdma_evdo_summary" msgid="8332063064712726618">"حالت شبکه ترجیحی: CDMA / EvDo"</string>
-    <string name="preferred_network_mode_cdma_only_summary" msgid="1309770926198634150">"حالت شبکه برگزیده: فقط CDMA"</string>
-    <string name="preferred_network_mode_evdo_only_summary" msgid="8472220691721269155">"حالت شبکه برگزیده: فقط EvDo"</string>
-    <string name="preferred_network_mode_cdma_evdo_gsm_wcdma_summary" msgid="4726682079415227330">"حالت شبکه برگزیده: CDMA/EvDo/GSM/WCDMA"</string>
-    <string name="preferred_network_mode_lte_summary" msgid="574752287596469136">"حالت شبکه برگزیده: LTE"</string>
-    <string name="preferred_network_mode_lte_gsm_wcdma_summary" msgid="8455358514068283935">"حالت شبکه برگزیده: GSM/WCDMA/LTE"</string>
-    <string name="preferred_network_mode_lte_cdma_evdo_summary" msgid="228702246343742853">"حالت شبکه برگزیده: CDMA+LTE/EVDO"</string>
-    <string name="preferred_network_mode_global_summary" msgid="1633134285545730364">"حالت شبکه برگزیده: سراسری"</string>
-    <string name="preferred_network_mode_lte_wcdma_summary" msgid="9180775701594742750">"حالت شبکه برگزیده: LTE / WCDMA"</string>
-  <string-array name="preferred_network_mode_choices">
-    <item msgid="7886739962255042385">"LTE / WCDMA"</item>
-    <item msgid="577652050447385699">"LTE"</item>
-    <item msgid="6813597571293773656">"سراسری"</item>
-    <item msgid="127064712132619032">"GSM/WCDMA/LTE"</item>
-    <item msgid="1126767511633425977">"CDMA + LTE/EvDo"</item>
-    <item msgid="6389676313771670660">"CDMA/EvDo/GSM/WCDMA"</item>
-    <item msgid="545430093607698090">"فقط EvDo"</item>
-    <item msgid="1508557726283094448">"CDMA بدون EvDo"</item>
-    <item msgid="4341433122263841224">"CDMA/EvDo خودکار"</item>
-    <item msgid="5958053792390386668">"GSM/WCDMA خودکار"</item>
-    <item msgid="7913148405605373434">"فقط WCDMA"</item>
-    <item msgid="1524224863879435516">"فقط GSM"</item>
-    <item msgid="3817924849415716259">"GSM/WCDMA برگزیده"</item>
-  </string-array>
-    <string name="data_enabled" msgid="5972538663568715366">"داده‌ها فعال شدند"</string>
-    <string name="data_enable_summary" msgid="5022018967714633874">"فعال کردن دسترسی داده از طریق شبکهٔ تلفن همراه"</string>
-    <string name="roaming" msgid="8871412572928323707">"رومینگ داده"</string>
-    <string name="roaming_enable" msgid="7331106985174381987">"اتصال به سرویس‌های داده هنگام رومینگ"</string>
-    <string name="roaming_disable" msgid="1843417228755568110">"اتصال به سرویس‌های داده هنگام رومینگ"</string>
-    <string name="roaming_reenable_message" msgid="8913735676127858115">"اتصال داده خود را از دست داده‌اید، زیرا از شبکه اصلی خود خارج شدید و رومینگ داده خاموش است،"</string>
-    <string name="roaming_warning" msgid="7820963598559553967">"رومینگ داده مجاز است؟ ممکن است هزینه‌های رومینگ زیادی برای شما در بر داشته باشد!"</string>
-    <string name="gsm_umts_options" msgid="6538311689850981686">"گزینه‌های GSM/UMTS"</string>
-    <string name="cdma_options" msgid="4016822858172249884">"گزینه‌های CDMA"</string>
-    <string name="throttle_data_usage" msgid="3715677828160555808">"مصرف داده"</string>
-    <string name="throttle_current_usage" msgid="8762280193043815361">"داده‌های مورد استفاده در دوره زمانی فعلی"</string>
-    <string name="throttle_time_frame" msgid="1915198770363734685">"مدت زمان مصرف داده"</string>
-    <string name="throttle_rate" msgid="4710388992676803508">"قانون نرخ داده"</string>
-    <string name="throttle_help" msgid="243651091785169900">"بیشتر بیاموزید"</string>
-    <string name="throttle_status_subtext" msgid="1657318943142085170">"<xliff:g id="USED_0">%1$s</xliff:g> (<xliff:g id="USED_1">%2$d</xliff:g>٪) از <xliff:g id="USED_2">%3$s</xliff:g> حداکثر مدت زمان\nمدت زمان بعدی در فاصله <xliff:g id="USED_3">%4$d</xliff:g> روز (<xliff:g id="USED_4">%5$s</xliff:g>) شروع می‌شود."</string>
-    <string name="throttle_data_usage_subtext" msgid="6029276011123694701">"<xliff:g id="USED_0">%1$s</xliff:g> (<xliff:g id="USED_1">%2$d</xliff:g>٪) از حداکثر مدت زمان <xliff:g id="USED_2">%3$s</xliff:g>"</string>
-    <string name="throttle_data_rate_reduced_subtext" msgid="7492763592720107737">"<xliff:g id="USED_0">%1$s</xliff:g> بیش از حداکثر مجاز\nنرخ داده به <xliff:g id="USED_1">%2$d</xliff:g> کیلو بیت در ثانیه کاهش یافت"</string>
-    <string name="throttle_time_frame_subtext" msgid="7732763021560399960">"<xliff:g id="USED_0">%1$d</xliff:g>٪ از دوره سپری شده\nدوره زمانی بعدی بعد از <xliff:g id="USED_1">%2$d</xliff:g> روز شروع می‌شود (<xliff:g id="USED_2">%3$s</xliff:g>)"</string>
-    <string name="throttle_rate_subtext" msgid="2149102656120726855">"در صورت فراتر رفتن مصرف داده از حد مجاز، نرخ داده‌ها به <xliff:g id="USED">%1$d</xliff:g> کیلو بیت در ثانیه کاهش می‌یابد."</string>
-    <string name="throttle_help_subtext" msgid="5217706521499010816">"اطلاعات بیشتر درباره خط مشی استفاده از داده شبکهٔ تلفن همراه شرکت مخابراتی شما"</string>
-    <string name="cell_broadcast_sms" msgid="5584192824053625842">"پیامک پخش سلولی"</string>
-    <string name="enable_disable_cell_bc_sms" msgid="4851147873691392255">"پیامک پخش سلولی"</string>
-    <string name="cell_bc_sms_enable" msgid="6441688565738921084">"پیامک پخش سلولی فعال شد"</string>
-    <string name="cell_bc_sms_disable" msgid="3398365088309408749">"پیامک پخش سلولی غیر فعال شد"</string>
-    <string name="cb_sms_settings" msgid="651715019785107312">"تنظیمات پیامک پخش سلولی"</string>
-    <string name="enable_disable_emergency_broadcast" msgid="2157014609041245335">"پخش اضطراری"</string>
-    <string name="emergency_broadcast_enable" msgid="2645980025414010211">"پخش اضطراری فعال شد"</string>
-    <string name="emergency_broadcast_disable" msgid="3665199821267569426">"پخش اضطراری غیر فعال شد"</string>
-    <string name="enable_disable_administrative" msgid="6501582322182059412">"سرپرستی"</string>
-    <string name="administrative_enable" msgid="1750086122962032235">"حالت سرپرستی فعال شد"</string>
-    <string name="administrative_disable" msgid="8433273857248698539">"حالت سرپرستی غیر فعال شد"</string>
-    <string name="enable_disable_maintenance" msgid="1819693083025106678">"مراقبت و نگهداری"</string>
-    <string name="maintenance_enable" msgid="8566636458770971189">"مراقبت و نگهداری فعال شد"</string>
-    <string name="maintenance_disable" msgid="7340189100885066077">"مراقبت و نگهداری غیر فعال شد"</string>
-    <string name="general_news_settings" msgid="4968779723948432978">"اخبار عمومی"</string>
-    <string name="bf_news_settings" msgid="3935593091894685267">"اخبار تجاری و اقتصادی"</string>
-    <string name="sports_news_settings" msgid="7649399631270052835">"اخبار ورزشی"</string>
-    <string name="entertainment_news_settings" msgid="5051153952959405035">"اخبار سرگرمی"</string>
-    <string name="enable_disable_local" msgid="7890281063123416120">"محلی"</string>
-    <string name="local_enable" msgid="6370463247609136359">"اخبار محلی فعال شد"</string>
-    <string name="local_disable" msgid="4405691986943795798">"اخبار محلی غیر فعال شد"</string>
-    <string name="enable_disable_regional" msgid="4905652414535565872">"منطقه‌ای"</string>
-    <string name="regional_enable" msgid="4434680415437834759">"اخبار منطقه‌ای فعال شد"</string>
-    <string name="regional_disable" msgid="5359325527213850077">"اخبار منطقه‌ای غیر فعال شد"</string>
-    <string name="enable_disable_national" msgid="236278090206880734">"ملی"</string>
-    <string name="national_enable" msgid="1172443648912246952">"اخبار ملی فعال شد"</string>
-    <string name="national_disable" msgid="326018148178601166">"اخبار ملی غیر فعال شد"</string>
-    <string name="enable_disable_international" msgid="7535348799604565592">"بین‌المللی"</string>
-    <string name="international_enable" msgid="5855356769925044927">"اخبار بین‌المللی فعال شد"</string>
-    <string name="international_disable" msgid="2850648591041088931">"اخبار بین‌المللی غیر فعال شد"</string>
-    <string name="list_language_title" msgid="2841683501919760043">"زبان"</string>
-    <string name="list_language_summary" msgid="8109546531071241601">"انتخاب زبان اخبار"</string>
-  <string-array name="list_language_entries">
-    <item msgid="6137851079727305485">"انگلیسی"</item>
-    <item msgid="1151988412809572526">"فرانسوی"</item>
-    <item msgid="577840534704312665">"اسپانیایی"</item>
-    <item msgid="8385712091143148180">"ژاپنی"</item>
-    <item msgid="1858401628368130638">"کره‌ای"</item>
-    <item msgid="1933212028684529632">"چینی"</item>
-    <item msgid="1908428006803639064">"عبری"</item>
-  </string-array>
-  <string-array name="list_language_values">
-    <item msgid="1804908636436467150">"1"</item>
-    <item msgid="289708030346890334">"2"</item>
-    <item msgid="1121469729692402684">"3"</item>
-    <item msgid="2614093115912897722">"4"</item>
-    <item msgid="2411164639857960614">"5"</item>
-    <item msgid="5884448729274543324">"6"</item>
-    <item msgid="5511864807618312598">"7"</item>
-  </string-array>
-    <string name="list_language_dtitle" msgid="5442908726538951934">"زبان‌ها"</string>
-    <string name="enable_disable_local_weather" msgid="986967454867219114">"وضعیت هوای محلی"</string>
-    <string name="local_weather_enable" msgid="6199315114382448922">"وضعیت هوای محلی فعال شد"</string>
-    <string name="local_weather_disable" msgid="2510158089142626480">"وضعیت هوای محلی غیر فعال شد"</string>
-    <string name="enable_disable_atr" msgid="8339572391278872343">"گزارش‌های ترافیک منطقه"</string>
-    <string name="atr_enable" msgid="5541757457789181799">"گزارش‌های ترافیک منطقه فعال شد"</string>
-    <string name="atr_disable" msgid="7085558154727596455">"گزارش‌های ترافیک منطقه غیر فعال شد"</string>
-    <string name="enable_disable_lafs" msgid="668189073721277199">"برنامه‌های زمانی پرواز فرودگاه محلی"</string>
-    <string name="lafs_enable" msgid="2791978667205137052">"برنامه‌های زمانی پرواز فرودگاه محلی فعال شد"</string>
-    <string name="lafs_disable" msgid="2391212397725495350">"برنامه‌های زمانی پرواز فرودگاه محلی غیر فعال شد"</string>
-    <string name="enable_disable_restaurants" msgid="6240381945336814024">"رستوران‌ها"</string>
-    <string name="restaurants_enable" msgid="5137657479469118847">"رستوران‌ها فعال شدند"</string>
-    <string name="restaurants_disable" msgid="3678480270938424092">"رستوران‌ها غیر فعال شدند"</string>
-    <string name="enable_disable_lodgings" msgid="1822029172658551202">"اقامتگاه ها"</string>
-    <string name="lodgings_enable" msgid="3230042508992850322">"اقامتگاه ها فعال شد"</string>
-    <string name="lodgings_disable" msgid="3387879742320682391">"اقامتگاه ها غیر فعال شد"</string>
-    <string name="enable_disable_retail_directory" msgid="1357809784475660303">"فهرست فروش"</string>
-    <string name="retail_directory_enable" msgid="3280626290436111496">"فهرست فروش فعال شد"</string>
-    <string name="retail_directory_disable" msgid="6479739816662879027">"فهرست فروش غیر فعال شد"</string>
-    <string name="enable_disable_advertisements" msgid="5999495926176182128">"تبلیغات"</string>
-    <string name="advertisements_enable" msgid="2050305021264683786">"تبلیغات فعال شد"</string>
-    <string name="advertisements_disable" msgid="8350985908788707935">"تبلیغات غیر فعال شد"</string>
-    <string name="enable_disable_stock_quotes" msgid="6397810445293533603">"قیمت‌های سهام"</string>
-    <string name="stock_quotes_enable" msgid="4384802470887170543">"قیمت‌های سهام فعال شد"</string>
-    <string name="stock_quotes_disable" msgid="4781450084565594998">"قیمت‌های سهام غیر فعال شد"</string>
-    <string name="enable_disable_eo" msgid="4863043263443942494">"فرصت‌های شغلی"</string>
-    <string name="eo_enable" msgid="8623559062015685813">"فرصت‌های شغلی فعال شد"</string>
-    <string name="eo_disable" msgid="3863812478090907609">"فرصت‌های شغلی غیر فعال شد"</string>
-    <string name="enable_disable_mhh" msgid="908214593528968522">"پزشکی، سلامت و بیمارستان"</string>
-    <string name="mhh_enable" msgid="5544500632306446815">"پزشکی، سلامت و بیمارستان فعال شد"</string>
-    <string name="mhh_disable" msgid="8998210550117117437">"پزشکی، سلامت و بیمارستان غیرفعال شد"</string>
-    <string name="enable_disable_technology_news" msgid="3517184627114999149">"اخبار فناوری"</string>
-    <string name="technology_news_enable" msgid="7995209394210455181">"اخبار فناوری فعال شد"</string>
-    <string name="technology_news_disable" msgid="5483490380561851946">"اخبار فناوری غیر فعال شد"</string>
-    <string name="enable_disable_multi_category" msgid="626771003122899280">"دسته‌های متعدد"</string>
-    <string name="multi_category_enable" msgid="1179299804641721768">"دسته‌های متعدد فعال شد"</string>
-    <string name="multi_category_disable" msgid="880104702904139505">"دسته‌های متعدد غیر فعال شد"</string>
-    <string name="prefer_2g" msgid="8442550937280449639">"فقط استفاده از شبکه‌های 2G"</string>
-    <string name="prefer_2g_summary" msgid="1976491403210690759">"باتری را ذخیره می‌کند"</string>
-    <string name="cdma_system_select_title" msgid="5757657769327732833">"انتخاب سیستم"</string>
-    <string name="cdma_system_select_summary" msgid="60460043745797517">"تغییر حالت رومینگ CDMA"</string>
-    <string name="cdma_system_select_dialogtitle" msgid="6083355415165359075">"انتخاب سیستم"</string>
-  <string-array name="cdma_system_select_choices">
-    <item msgid="176474317493999285">"فقط خانه"</item>
-    <item msgid="1205664026446156265">"خودکار"</item>
-  </string-array>
-    <string name="cdma_subscription_title" msgid="1162564010076763284">"اشتراک CDMA"</string>
-    <string name="cdma_subscription_summary" msgid="2530890766115781140">"تغییر بین RUIM/SIM و NV"</string>
-    <string name="cdma_subscription_dialogtitle" msgid="2699527950523333110">"اشتراک"</string>
-  <string-array name="cdma_subscription_choices">
-    <item msgid="2258014151300708431">"RUIM/SIM"</item>
-    <item msgid="5127722015571873880">"NV"</item>
-  </string-array>
-  <string-array name="cdma_subscription_values">
-    <item msgid="7494167883478914080">"0"</item>
-    <item msgid="6043847456049107742">"1"</item>
-  </string-array>
-    <string name="cdma_activate_device" msgid="3793805892364814518">"فعال کردن دستگاه"</string>
-    <string name="cdma_lte_data_service" msgid="4255018217292548962">"راه‌اندازی سرویس داده"</string>
-    <string name="fdn" msgid="7878832555095183202">"شماره‌های شماره گیری ثابت"</string>
-    <string name="manage_fdn_list" msgid="8777755791892122369">"لیست FDN"</string>
-    <string name="fdn_activation" msgid="2156479741307463576">"فعال کردن FDN"</string>
-    <string name="fdn_enabled" msgid="5238109009915521240">"شماره‌های شماره گیری ثابت فعال هستند"</string>
-    <string name="fdn_disabled" msgid="4700049736675368279">"شماره‌های شماره گیری ثابت غیر فعال هستند"</string>
-    <string name="enable_fdn" msgid="3740191529180493851">"فعال کردن FDN"</string>
-    <string name="disable_fdn" msgid="7944020890722540616">"غیر فعال کردن FDN"</string>
-    <string name="change_pin2" msgid="2153563695382176676">"تغییر پین 2"</string>
-    <string name="enable_fdn_ok" msgid="7215588870329688132">"غیر فعال کردن FDN"</string>
-    <string name="disable_fdn_ok" msgid="5727046928930740173">"فعال کردن FDN"</string>
-    <string name="sum_fdn" msgid="1959399454900272878">"مدیریت شماره‌های شماره گیری ثابت"</string>
-    <string name="sum_fdn_change_pin" msgid="6666549734792827932">"تغییر پین برای دسترسی FDN"</string>
-    <string name="sum_fdn_manage_list" msgid="8431088265332628316">"مدیریت لیست شماره تلفن"</string>
-    <string name="voice_privacy" msgid="3776841382844614716">"حریم خصوصی صوتی"</string>
-    <string name="voice_privacy_summary" msgid="3159383389833516214">"فعال کردن حالت رازداری پیشرفته"</string>
-    <string name="tty_mode_option_title" msgid="9033098925144434669">"حالت TTY"</string>
-    <string name="tty_mode_option_summary" msgid="1073835131534808732">"تنظیم حالت TTY"</string>
-    <string name="auto_retry_mode_title" msgid="4073265511427813322">"سعی مجدد خودکار"</string>
-    <string name="auto_retry_mode_summary" msgid="4973886004067532288">"فعال کردن حالت سعی مجدد خودکار"</string>
-    <string name="menu_add" msgid="1882023737425114762">"افزودن مخاطب"</string>
-    <string name="menu_edit" msgid="7143003705504672374">"ویرایش مخاطب"</string>
-    <string name="menu_delete" msgid="3977150783449642851">"حذف مخاطب"</string>
-    <string name="get_pin2" msgid="8204677063922225311">"تایپ پین 2"</string>
-    <string name="name" msgid="7329028332786872378">"نام"</string>
-    <string name="number" msgid="7905950798349903858">"تعداد"</string>
-    <string name="save" msgid="4094274636321939086">"ذخیره"</string>
-    <string name="add_fdn_contact" msgid="2481915899633353976">"افزودن شماره شماره گیری ثابت"</string>
-    <string name="adding_fdn_contact" msgid="7627379633721940991">"در حال افزودن شماره شماره گیری ثابت..."</string>
-    <string name="fdn_contact_added" msgid="7458335758501736665">"شماره شماره گیری ثابت افزوده شد."</string>
-    <string name="edit_fdn_contact" msgid="7976936035587081480">"ویرایش شماره شماره گیری ثابت"</string>
-    <string name="updating_fdn_contact" msgid="8370929876849803600">"در حال به‌روزرسانی شماره شماره گیری ثابت..."</string>
-    <string name="fdn_contact_updated" msgid="5497828782609005017">"شماره شماره گیری ثابت به‌روز شد."</string>
-    <string name="delete_fdn_contact" msgid="6668958073074151717">"حذف شماره شماره گیری ثابت"</string>
-    <string name="deleting_fdn_contact" msgid="5669163206349319969">"در حال حذف شماره شماره گیری ثابت..."</string>
-    <string name="fdn_contact_deleted" msgid="7154162327112259569">"شماره شماره گیری ثابت حذف شد."</string>
-    <string name="pin2_invalid" msgid="5470854099230755944">"FDN به‌روز نشد زیرا یک پین نادرست تایپ کردید."</string>
-    <string name="fdn_invalid_number" msgid="1494755047900009147">"FDN به‌روزرسانی نشد زیرا شماره نمی‌تواند بیشتر از 20 رقم باشد."</string>
-    <string name="pin2_or_fdn_invalid" msgid="6025144083384701197">"FDN به‌روز نشد. پین 2 اشتباه بود یا شماره تلفن رد شد."</string>
-    <string name="simContacts_emptyLoading" msgid="2203331234764498011">"در حال خواندن سیم کارت..."</string>
-    <string name="simContacts_empty" msgid="5270660846489561932">"مخاطبی در سیم کارت شما موجود نیست."</string>
-    <string name="simContacts_title" msgid="1861472842524839921">"انتخاب مخاطبین برای ورود"</string>
-    <string name="simContacts_airplaneMode" msgid="1846161429087789936">"برای وارد کردن مخاطبین از سیم کارت، ابتدا حالت هواپیما را خاموش کنید."</string>
-    <string name="enable_pin" msgid="5422767284133234860">"فعال کردن/غیر فعال کردن پین سیم"</string>
-    <string name="change_pin" msgid="9174186126330785343">"تغییر پین سیم"</string>
-    <string name="enter_pin_text" msgid="8532615714751931951">"پین سیم:"</string>
-    <string name="oldPinLabel" msgid="5287773661246368314">"پین قدیمی"</string>
-    <string name="newPinLabel" msgid="207488227285336897">"پین جدید"</string>
-    <string name="confirmPinLabel" msgid="257597715098070206">"تأیید پین جدید"</string>
-    <string name="badPin" msgid="8955102849303984935">"پین قدیمی که تایپ کردید نادرست است. دوباره امتحان کنید."</string>
-    <string name="mismatchPin" msgid="5923253370683071889">"پین‌هایی که تایپ کردید مطابقت ندارند. دوباره امتحان کنید."</string>
-    <string name="invalidPin" msgid="5981171102258684792">"یک پین 4 تا 8 رقمی را تایپ کنید."</string>
-    <string name="disable_sim_pin" msgid="3992926931620188855">"غیر فعال کردن پین سیم کارت"</string>
-    <string name="enable_sim_pin" msgid="5803702443844458831">"فعال کردن پین سیم"</string>
-    <string name="enable_in_progress" msgid="3695303775100109650">"لطفاً منتظر بمانید…"</string>
-    <string name="enable_pin_ok" msgid="9166061915030865848">"پین سیم فعال شد."</string>
-    <string name="disable_pin_ok" msgid="5596999379593924850">"پین سیم غیر فعال شد."</string>
-    <string name="pin_failed" msgid="2298841192582192277">"پینی که تایپ کردید نادرست است."</string>
-    <string name="pin_changed" msgid="4365538014588501049">"پین سیم با موفقیت تغییر کرد."</string>
-    <string name="puk_requested" msgid="3898394204193202803">"رمز ورود نادرست است، سیم کارت قفل شد! PUK2 مورد نیاز است."</string>
-    <string name="enter_pin2_text" msgid="8339444124477720345">"پین 2"</string>
-    <string name="oldPin2Label" msgid="8559146795026261502">"پین 2 قدیمی"</string>
-    <string name="newPin2Label" msgid="4573956902204349054">"پین 2 جدید"</string>
-    <string name="confirmPin2Label" msgid="8100319484454787708">"تأیید پین 2 جدید"</string>
-    <string name="badPuk2" msgid="4851734468010000418">"PUK2 که تایپ کردید نادرست است. لطفاً دوباره امتحان کنید."</string>
-    <string name="badPin2" msgid="1041576234483629991">"پین 2 قدیمی که تایپ کردید نادرست است. لطفاً دوباره امتحان کنید."</string>
-    <string name="mismatchPin2" msgid="523029155918113440">"کدهای پین 2 که تایپ کردید با هم مطابقت ندارند. دوباره امتحان کنید."</string>
-    <string name="invalidPin2" msgid="8237110107480395938">"یک کد پین 2، 4 تا 8 رقمی تایپ کنید."</string>
-    <string name="invalidPuk2" msgid="1290977391033057871">"یک PUK2 دارای 8 رقم را تایپ کنید."</string>
-    <string name="pin2_changed" msgid="1639666438836544393">"پین 2 با موفقیت تغییر کرد."</string>
-    <string name="label_puk2_code" msgid="302845876240219560">"تایپ کد PUK2"</string>
-    <string name="fdn_enable_puk2_requested" msgid="4262894949634885773">"گذرواژه نادرست است، لطفاً پین 2 را تغییر داده و دوباره امتحان کنید!"</string>
-    <string name="puk2_requested" msgid="8909278021238716877">"گذرواژه نادرست است، سیم کارت قفل شد. PUK2 مورد نیاز است."</string>
-    <string name="doneButton" msgid="2859593360997984240">"انجام شد"</string>
-=======
->>>>>>> 57e98dab
     <string name="caller_manage_header" msgid="3231519674734638786">"تماس کنفرانسی <xliff:g id="CONF_CALL_TIME">%s</xliff:g>"</string>
     <string name="voicemail_settings_number_label" msgid="8524164258691887790">"شماره پست صوتی"</string>
     <string name="card_title_dialing" msgid="5769417478498348054">"شماره گیری"</string>
@@ -444,67 +113,6 @@
     <string name="onscreenManageConferenceText" msgid="6485935856534311346">"مدیریت کنفرانس"</string>
     <string name="onscreenAudioText" msgid="1710087112800041743">"صوتی"</string>
     <string name="onscreenVideoCallText" msgid="4800924186056115442">"تماس ویدیویی"</string>
-<<<<<<< HEAD
-    <string name="importSimEntry" msgid="6614358325359736031">"وارد کردن"</string>
-    <string name="importAllSimEntries" msgid="1503181169636198673">"وارد کردن همه"</string>
-    <string name="importingSimContacts" msgid="7374056215462575769">"وارد کردن مخاطبین سیم"</string>
-    <string name="importToFDNfromContacts" msgid="2130620207013368580">"وارد کردن از مخاطبین"</string>
-    <string name="hac_mode_title" msgid="8740268574688743289">"دستگاه‌های کمک شنوایی"</string>
-    <string name="hac_mode_summary" msgid="6833851160514929341">"روشن کردن سازگاری دستگاه کمک شنوایی"</string>
-  <string-array name="tty_mode_entries">
-    <item msgid="512950011423868021">"TTY خاموش"</item>
-    <item msgid="3971695875449640648">"TTY پر است"</item>
-    <item msgid="1937509904407445684">"TTY HCO"</item>
-    <item msgid="5644925873488772224">"TTY VCO"</item>
-  </string-array>
-    <string name="dtmf_tones_title" msgid="5163153771291340803">"تون‌های DTMF"</string>
-    <string name="dtmf_tones_summary" msgid="3351820372864020331">"تنظیم طول آهنگ‌های DTMF"</string>
-  <string-array name="dtmf_tone_entries">
-    <item msgid="899650777817315681">"معمولی"</item>
-    <item msgid="2883365539347850535">"طولانی"</item>
-  </string-array>
-    <string name="network_message" msgid="4483886461245213802">"پیام شبکه"</string>
-    <string name="ota_title_activate" msgid="8616918561356194398">"فعال کردن گوشی خود"</string>
-    <string name="ota_touch_activate" msgid="6553212803262586244">"برای فعال کردن سرویس گوشی خود، باید یک تماس ویژه برقرار کنید. \n\nبعد از فشردن \"فعال سازی\"، به دستورالعمل‌های ارائه شده جهت فعال کردن گوشی، گوش کنید."</string>
-    <string name="ota_skip_activation_dialog_title" msgid="2943366608272261306">"از مرحله فعال سازی رد می‌شوید؟"</string>
-    <string name="ota_skip_activation_dialog_message" msgid="2440770373498870550">"در صورت رد شدن از مرحله فعال سازی، نمی‌توانید تماسی برقرار کنید یا به شبکه‌های داده‌ای تلفن همراه متصل شوید (با این وجود می‌توانید به شبکه‌های Wi-Fi متصل شوید). تا زمانی که گوشی خود را فعال نکنید، هر بار که تلفن را روشن می‌کنید از شما درخواست می‌شود آنرا فعال کنید."</string>
-    <string name="ota_skip_activation_dialog_skip_label" msgid="3458532775091563208">"رد شدن"</string>
-    <string name="ota_activate" msgid="1368528132525626264">"فعال کردن"</string>
-    <string name="ota_title_activate_success" msgid="6570240212263372046">"تلفن فعال است."</string>
-    <string name="ota_title_problem_with_activation" msgid="7095824491970084367">"مشکل در فعال سازی"</string>
-    <string name="ota_listen" msgid="162923839877584937">"دستورالعمل‌های گویا را دنبال کنید تا زمانی که بشنوید فعال سازی انجام شد."</string>
-    <string name="ota_speaker" msgid="6904589278542719647">"بلندگو"</string>
-    <string name="ota_progress" msgid="3420314892609254729">"هنگام برنامه‌ریزی تلفن خود، منتظر بمانید."</string>
-    <string name="ota_failure" msgid="4311299546379674378">"برنامه‌ریزی ناموفق"</string>
-    <string name="ota_successful" msgid="1880780692887077407">"گوشی شما در حال حاضر فعال است. راه‌اندازی سرویس ممکن است ۱۵ دقیقه طول بکشد."</string>
-    <string name="ota_unsuccessful" msgid="8072141612635635357">"تلفن شما فعال نشد. \nممکن است لازم باشد منطقه‌ای با پوشش بهتر (در نزدیکی پنجره، یا خارج از ساختمان) پیدا کنید. \n\nدوباره امتحان کنید یا برای اطلاع از گزینه‌های بیشتر، با سرویس مشتری تماس بگیرید."</string>
-    <string name="ota_spc_failure" msgid="3909983542575030796">"خطاهای SPC بسیار زیاد"</string>
-    <string name="ota_call_end" msgid="4537279738134612388">"برگشت"</string>
-    <string name="ota_try_again" msgid="7685477206465902290">"دوباره امتحان کنید"</string>
-    <string name="ota_next" msgid="3904945374358235910">"بعدی"</string>
-    <string name="ecm_exit_dialog" msgid="4448531867763097533">"EcmExitDialog"</string>
-    <string name="phone_entered_ecm_text" msgid="6266424252578731203">"حالت پاسخ تماس اضطراری وارد شده"</string>
-    <string name="phone_in_ecm_notification_title" msgid="3226896828951687085">"حال پاسخ تماس اضطراری"</string>
-    <string name="phone_in_ecm_call_notification_text" msgid="4611608947314729773">"اتصال داده غیر فعال شد"</string>
-  <plurals name="phone_in_ecm_notification_time">
-    <item quantity="one" msgid="4866221796252472622">"اتصال داده‌ای به مدت <xliff:g id="COUNT">%s</xliff:g> دقیقه موجود نیست"</item>
-    <item quantity="other" msgid="3122217344579273583">"اتصال داده‌ای به مدت <xliff:g id="COUNT">%s</xliff:g> دقیقه موجود نیست"</item>
-  </plurals>
-  <plurals name="alert_dialog_exit_ecm">
-    <item quantity="one" msgid="8060210887681426682">"تلفن به مدت <xliff:g id="COUNT">%s</xliff:g> دقیقه در حالت پاسخ به تماس‌های اضطراری خواهد بود. در این حالت برنامه‌هایی که از اتصال داده استفاده می‌کنند قابل استفاده نیستند. آیا می‌خواهید اکنون خارج شوید؟"</item>
-    <item quantity="other" msgid="8617116564023933114">"تلفلن به مدت <xliff:g id="COUNT">%s</xliff:g> دقیقه در حالت پاسخ به تماس‌های اضطراری خواهد بود. در این حالت برنامه‌هایی که از اتصال داده استفاده می‌کنند قابل استفاده نیستند. آیا می‌خواهید اکنون خارج شوید؟"</item>
-  </plurals>
-  <plurals name="alert_dialog_not_avaialble_in_ecm">
-    <item quantity="one" msgid="2585506997024726599">"عملکرد انتخاب شده در حالت پاسخ به تماس اضطراری در دسترس نیست. تلفن مدت <xliff:g id="COUNT">%s</xliff:g> دقیقه در این حالت است. آیا می‌خواهید اکنون خارج شوید؟"</item>
-    <item quantity="other" msgid="6115622137771382224">"عمل انتخاب شده در حالت پاسخ به تماس اضطراری در دسترس نیست. تلفن مدت <xliff:g id="COUNT">%s</xliff:g> دقیقه در این حالت باقی می‌ماند. آیا می‌خواهید اکنون خارج شوید؟"</item>
-  </plurals>
-    <string name="alert_dialog_in_ecm_call" msgid="1886723687211887104">"در حین یک تماس اضطراری، عملکرد انتخابی در دسترس نیست."</string>
-    <string name="progress_dialog_exiting_ecm" msgid="4835734101617817074">"خروج از حالت پاسخ تماس اضطراری"</string>
-    <string name="alert_dialog_yes" msgid="6674268047820703974">"بله"</string>
-    <string name="alert_dialog_no" msgid="1476091437797628703">"خیر"</string>
-    <string name="alert_dialog_dismiss" msgid="2491494287075907171">"رد کردن"</string>
-=======
->>>>>>> 57e98dab
     <string name="voicemail_provider" msgid="5135942703327136909">"سرویس"</string>
     <string name="voicemail_settings" msgid="72448049107749316">"تنظیم"</string>
     <string name="voicemail_number_not_set" msgid="6724904736891087856">"&lt;تنظیم نشده&gt;"</string>
@@ -513,82 +121,6 @@
     <string name="contactPhoto" msgid="4713193418046639466">"عکس مخاطب"</string>
     <string name="goPrivate" msgid="865837794424530980">"برو به خصوصی"</string>
     <string name="selectContact" msgid="781975788478987237">"انتخاب حساب"</string>
-<<<<<<< HEAD
-    <string name="sip_settings" msgid="6699045718560859691">"تنظیمات تماس اینترنتی"</string>
-    <string name="sip_accounts" msgid="2097054001288457163">"حساب‌های تماس اینترنتی (SIP)"</string>
-    <string name="sip_accounts_title" msgid="1212889069281054570">"حساب‌ها"</string>
-    <string name="sip_receive_calls" msgid="5635685570889971559">"دریافت تماس‌های ورودی"</string>
-    <string name="sip_receive_calls_summary" msgid="8403613238633679184">"عمر باتری را کاهش می‌دهد"</string>
-    <string name="sip_call_options_title" msgid="27433718808839672">"استفاده از تماس اینترنتی"</string>
-    <string name="sip_call_options_wifi_only_title" msgid="145572394529090811">"استفاده از تماس اینترنتی (فقط Wi-Fi)"</string>
-    <string name="sip_call_options_entry_1" msgid="6556668894178520760">"برای همه تماس‌ها وقتی شبکه داده در دسترس است"</string>
-    <string name="sip_call_options_entry_2" msgid="6789764029719494361">"فقط برای تماس‌های اینترنتی"</string>
-    <string name="sip_call_options_entry_3" msgid="7474809001402649185">"برای هر تماس سؤال شود"</string>
-    <string name="sip_call_options_wifi_only_entry_1" msgid="7423523864471650069">"برای همه تماس‌ها"</string>
-    <string name="pick_outgoing_call_phone_type" msgid="5622916534828338675">"برقرار کردن تماس"</string>
-    <string name="pick_outgoing_sip_phone" msgid="7012322118236208875">"استفاده از حساب تماس اینترنتی:"</string>
-    <string name="remember_my_choice" msgid="7058059586169290705">"همیشه برای برقراری تماس‌های اینترنتی استفاده شود"</string>
-    <string name="reset_my_choice_hint" msgid="5523030209803567922">"می‌توانید حساب تماس اینترنتی را که می‌خواهید به صورت پیش‌فرض استفاده کنید از تلفن &gt; تنظیمات &gt; تنظیمات تماس اینترنتی&gt; صفحه حساب‌ها، تغییر دهید."</string>
-    <string name="pstn_phone" msgid="8782554491484326429">"تماس با تلفن همراه"</string>
-    <string name="internet_phone" msgid="1147922660195095810">"تماس اینترنتی"</string>
-    <string name="no_sip_account_found_title" msgid="6266249392379373628">"حساب تماس اینترنتی وجود ندارد"</string>
-    <string name="no_sip_account_found" msgid="724325811961769997">"بر روی این تلفن حساب‌های تماس اینترنتی وجود ندارد. آیا می‌خواهید یک مورد اضافه کنید؟"</string>
-    <string name="sip_menu_add" msgid="8757508498518881500">"افزودن"</string>
-    <string name="add_sip_account" msgid="5904858426290097611">"افزودن حساب"</string>
-    <string name="remove_sip_account" msgid="7645900420385682570">"حذف حساب"</string>
-    <string name="sip_account_list" msgid="5480058210652194306">"حساب‌های SIP"</string>
-    <string name="saving_account" msgid="52903398217017954">"در حال ذخیره حساب..."</string>
-    <string name="removing_account" msgid="7183999896088628100">"در حال حذف حساب..."</string>
-    <string name="sip_menu_save" msgid="5842531129356014943">"ذخیره"</string>
-    <string name="sip_menu_discard" msgid="524075892158789701">"صرفنظر"</string>
-    <string name="alert_dialog_close" msgid="7759635137627626235">"بستن نمایه"</string>
-    <string name="alert_dialog_ok" msgid="3580379406983564080">"تأیید"</string>
-    <string name="close_profile" msgid="6886968271423155284">"بستن"</string>
-    <string name="primary_account_summary_with" msgid="1633960536212343187">"حساب اصلی. <xliff:g id="REGISTRATION_STATUS">%s</xliff:g>"</string>
-    <string name="registration_status_checking_status" msgid="3381868307694056727">"در حال بررسی وضعیت..."</string>
-    <string name="registration_status_registering" msgid="4288401139400232968">"در حال ثبت..."</string>
-    <string name="registration_status_still_trying" msgid="3185581992666091911">"هنوز در حال تلاش..."</string>
-    <string name="registration_status_not_receiving" msgid="4185572774980557758">"تماس‌های دریافتی موجود نیست."</string>
-    <string name="registration_status_no_data" msgid="4901476962360656611">"ثبت حساب به دلیل عدم وجود اتصال اینترنتی متوقف شد."</string>
-    <string name="registration_status_no_wifi_data" msgid="4038976374713018067">"ثبت حساب به دلیل عدم وجود اتصال Wi-Fi متوقف شد."</string>
-    <string name="registration_status_not_running" msgid="4824867184446232131">"ثبت حساب ناموفق بود."</string>
-    <string name="registration_status_done" msgid="884630717456439280">"در حال دریافت تماس‌ها."</string>
-    <string name="registration_status_failed_try_later" msgid="5214474354451220581">"ثبت حساب ناموفق بود: (<xliff:g id="REGISTRATION_ERROR_MESSAGE">%s</xliff:g>)، بعداً امتحان می‌شود"</string>
-    <string name="registration_status_invalid_credentials" msgid="4908446367559341757">"ثبت حساب ناموفق بود: نام کاربری یا گذرواژه نادرست است."</string>
-    <string name="registration_status_server_unreachable" msgid="5733421582468991276">"ثبت حساب ناموفق: نام سرور را بررسی کنید."</string>
-    <string name="third_party_account_summary" msgid="2532526738862533028">"این حساب اکنون توسط برنامه <xliff:g id="ACCOUNT_OWNER">%s</xliff:g> در حال استفاده است."</string>
-    <string name="sip_edit_title" msgid="489288416435014385">"جزئیات حساب SIP"</string>
-    <string name="sip_edit_new_title" msgid="3659149255856520385">"جزئیات حساب SIP"</string>
-    <string name="domain_address_title" msgid="9071787581316160480">"سرور"</string>
-    <string name="username_title" msgid="2479375923477682328">"نام کاربری"</string>
-    <string name="password_title" msgid="3323555249068171531">"رمز ورود"</string>
-    <string name="display_name_title" msgid="2459768196312249937">"نام نمایش"</string>
-    <string name="proxy_address_title" msgid="4828301345351614273">"آدرس پروکسی خارج از محدوده"</string>
-    <string name="port_title" msgid="5952939408078626657">"شماره درگاه"</string>
-    <string name="transport_title" msgid="8253139511847746640">"نوع حمل و نقل"</string>
-    <string name="send_keepalive_title" msgid="7533342573918645113">"ارسال حفظ اتصال"</string>
-    <string name="set_primary_title" msgid="5351892327447571451">"تنظیم به‌عنوان حساب اصلی"</string>
-    <string name="set_primary_summary" msgid="2219064654523258577">"برای تماس‌های خارج از محدوده استفاده شد"</string>
-    <string name="advanced_settings" msgid="8350631795335495338">"تنظیمات اختیاری"</string>
-    <string name="auth_username_title" msgid="851473016307947120">"نام کاربری تأیید اعتبار"</string>
-    <string name="auth_username_summary" msgid="6782012405225938629">"نام کاربری مورد استفاده برای تأیید اعتبار"</string>
-    <string name="default_preference_summary" msgid="868766740121667450">"&lt;تنظیم نشده&gt;"</string>
-    <string name="display_name_summary" msgid="8636377460518225523">"&lt;مانند نام کاربری&gt;"</string>
-    <string name="optional_summary" msgid="1464058793789832411">"&lt;اختیاری&gt;"</string>
-    <string name="advanced_settings_show" msgid="4668880308290857597">"▷ جهت نمایش همه لمس کنید"</string>
-    <string name="advanced_settings_hide" msgid="217398292824758079">"▽ جهت پنهان کردن همه لمس کنید"</string>
-    <string name="empty_alert" msgid="6839103946505432390">"<xliff:g id="INPUT_FIELD_NAME">%s</xliff:g> ضروری است و نباید خالی بماند."</string>
-    <string name="not_a_valid_port" msgid="4796149266434630292">"شماره درگاه باید بین 1000 و 65534 باشد."</string>
-    <string name="no_internet_available_title" msgid="3327109242858406165">"اتصال اینترنتی وجود ندارد"</string>
-    <string name="no_wifi_available_title" msgid="747881033089378758">"اتصال Wi-Fi وجود ندارد"</string>
-    <string name="no_internet_available" msgid="7877142631803238549">"برای برقراری تماس اینترنتی، ابتدا اتصال اینترنت خود را بررسی کنید."</string>
-    <string name="no_wifi_available" msgid="1225073547318465713">"برای تماس‌های اینترنتی باید به یک شبکه Wi-Fi وصل باشید (از تنظیمات بی‌سیم و شبکه استفاده کنید)."</string>
-    <string name="no_voip" msgid="8901474054537199865">"تماس اینترنتی پشتیبانی نمی‌شود"</string>
-    <string name="sip_system_decide" msgid="368030746310423471">"خودکار"</string>
-    <string name="sip_always_send_keepalive" msgid="8192080724632877132">"همیشه ارسال شود"</string>
-    <string name="not_voice_capable" msgid="2739898841461577811">"تماس صوتی پشتیبانی نمی‌شود"</string>
-=======
->>>>>>> 57e98dab
     <string name="respond_via_sms_canned_response_1" msgid="2461606462788380215">"اکنون نمی‌توانم صحبت کنم. موضوع چیست؟"</string>
     <string name="respond_via_sms_canned_response_2" msgid="4074450431532859214">"به زودی با شما تماس می‌گیرم."</string>
     <string name="respond_via_sms_canned_response_3" msgid="3496079065723960450">"بعداً با شما تماس می‌گیرم."</string>
