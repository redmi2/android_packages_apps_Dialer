<!--
  ~ Copyright (C) 2012 The Android Open Source Project
  ~
  ~ Licensed under the Apache License, Version 2.0 (the "License");
  ~ you may not use this file except in compliance with the License.
  ~ You may obtain a copy of the License at
  ~
  ~      http://www.apache.org/licenses/LICENSE-2.0
  ~
  ~ Unless required by applicable law or agreed to in writing, software
  ~ distributed under the License is distributed on an "AS IS" BASIS,
  ~ WITHOUT WARRANTIES OR CONDITIONS OF ANY KIND, either express or implied.
  ~ See the License for the specific language governing permissions and
  ~ limitations under the License
-->

<resources>

    <!-- Secondary text color in the Phone app -->
    <color name="dialtacts_primary_text_color">#000000</color>
    <color name="dialtacts_secondary_text_color">#888888</color>
    <color name="dialpad_text_color">#ffffff</color>

    <!-- Color of the text describing an unconsumed missed call. -->
    <color name="call_log_missed_call_highlight_color">#FF0000</color>

    <!-- Color of the text describing an unconsumed voicemail. -->
    <color name="call_log_voicemail_highlight_color">#33b5e5</color>

    <!--
         Colour of voicemail progress bar to the right of position indicator.
         Same as the background color of the dialer
    -->
    <color name="voicemail_playback_seek_bar_yet_to_play">#cecece</color>

    <!-- Colour of voicemail progress bar to the left of position indicator. -->
    <color name="voicemail_playback_seek_bar_already_played">#39c9ff</color>

    <!-- Standard color for selected items. -->
    <color name="item_selected">#660099cc</color>

    <!-- Background color of new dialer activity -->
    <color name="background_dialer_light">#eeeeee</color>

    <!-- Background color of dialer list items (contacts, call log entries) -->
    <color name="background_dialer_list_items">#eeeeee</color>

    <!-- Background color of new dialpad -->
    <color name="background_dialpad">#f2020709</color>

    <!-- Primary color of dialpad text, including the call button -->
    <color name="dialpad_primary_text_color">#33b5e5</color>
    <!-- Secondary color of dialpad text (used for the letters corresponding to each digit -->
    <color name="dialpad_secondary_text_color">#aaaaaa</color>

    <!-- Background color of action bars -->
    <color name="actionbar_background_color">#ffffff</color>

    <!-- Color of the 1dp divider that separates favorites -->
    <color name="favorite_contacts_separator_color">#d0d0d0</color>

    <!-- Background color of the search box -->
    <color name="searchbox_background_color">#ffffff</color>
    <!-- Text color of the search box -->
    <color name="searchbox_text_color">#d3d3d3</color>

    <!-- Color of the contact name in favorite tiles -->
    <color name="contact_tile_name_color">#ffffff</color>

    <!-- Undo dialogue color -->
    <color name="undo_dialogue_text_color">#4d4d4d</color>

    <!-- Text color for no favorites message -->
    <color name="nofavorite_text_color">#777777</color>

<<<<<<< HEAD
    <!-- Background color of wifi highlight items -->
    <color name="background_wifi_highlight">#99cc00</color>

    <!-- Foreground color of wifi highlight items -->
    <color name="foreground_wifi_highlight">#ffffff</color>

    <!-- Dark (e.g. border) regions of wifi highlight items -->
    <color name="wifi_dark_wifi_highlight">#009900</color>

    <!-- Generic separator color for wifi list items -->
    <color name="wifi_list_separator">#909090</color>
=======
    <!-- Text color for the "Remove" text in its regular state -->
    <color name="remove_text_color">#555555</color>

    <!-- Text color for the "Remove" text when a contact is dragged on top of the remove view -->
    <color name="remove_highlighted_text_color">#FF3F3B</color>
>>>>>>> 3cefcc69

    <!-- Text color for the "speed dial" label in the favorites menu. -->
    <color name="speed_dial_text_color">#555555</color>

    <!-- Background color for the "All Contacts" button in the favorites menu. -->
    <color name="all_contacts_button_color">#999999</color>

    <!-- Background color for the favorites menu when pressed. -->
    <color name="favorites_menu_pressed_color">#d6d6d6</color>

    <!-- Text color for the "All Contacts" button above the favorite callers -->
    <color name="all_contacts_button_text_color">#ffffff</color>

</resources><|MERGE_RESOLUTION|>--- conflicted
+++ resolved
@@ -73,7 +73,6 @@
     <!-- Text color for no favorites message -->
     <color name="nofavorite_text_color">#777777</color>
 
-<<<<<<< HEAD
     <!-- Background color of wifi highlight items -->
     <color name="background_wifi_highlight">#99cc00</color>
 
@@ -85,13 +84,12 @@
 
     <!-- Generic separator color for wifi list items -->
     <color name="wifi_list_separator">#909090</color>
-=======
+
     <!-- Text color for the "Remove" text in its regular state -->
     <color name="remove_text_color">#555555</color>
 
     <!-- Text color for the "Remove" text when a contact is dragged on top of the remove view -->
     <color name="remove_highlighted_text_color">#FF3F3B</color>
->>>>>>> 3cefcc69
 
     <!-- Text color for the "speed dial" label in the favorites menu. -->
     <color name="speed_dial_text_color">#555555</color>
